--- conflicted
+++ resolved
@@ -8,25 +8,11 @@
 // option. This file may not be copied, modified, or distributed
 // except according to those terms.
 
-<<<<<<< HEAD
-use crate::builder::SceneBuilder;
-use crate::gpu_data::{AlphaTileBatchPrimitive, BuiltObject, TileObjectPrimitive};
-/*
-use crate::paint::{self, PaintId};
-use crate::sorted_vector::SortedVector;
-use pathfinder_geometry::line_segment::LineSegment2F;
-use pathfinder_geometry::vector::{Vector2F, Vector2I};
-use pathfinder_geometry::rect::{RectF, RectI};
-*/
-use crate::options::RenderCommandListener;
-use crate::paint::PaintMetadata;
-
-=======
 use crate::builder::{BuiltPath, ObjectBuilder, SceneBuilder};
 use crate::gpu_data::TileObjectPrimitive;
 use crate::paint::PaintMetadata;
+use crate::options::RenderCommandListener;
 use pathfinder_content::fill::FillRule;
->>>>>>> cc9711e1
 use pathfinder_content::outline::{Contour, Outline, PointIndex};
 use pathfinder_content::segment::Segment;
 use pathfinder_content::sorted_vector::SortedVector;
@@ -42,14 +28,9 @@
 pub const TILE_WIDTH: u32 = 16;
 pub const TILE_HEIGHT: u32 = 16;
 
-<<<<<<< HEAD
 pub(crate) struct Tiler<'a, L: RenderCommandListener> {
-    builder: &'a SceneBuilder<'a, L>,
-=======
-pub(crate) struct Tiler<'a> {
-    scene_builder: &'a SceneBuilder<'a>,
+    scene_builder: &'a SceneBuilder<'a, L>,
     pub(crate) object_builder: ObjectBuilder,
->>>>>>> cc9711e1
     outline: &'a Outline,
     path_info: TilingPathInfo<'a>,
     object_index: u16,
@@ -59,34 +40,22 @@
     old_active_edges: Vec<ActiveEdge>,
 }
 
-<<<<<<< HEAD
-impl<'a, L: RenderCommandListener> Tiler<'a, L> {
-    #[allow(clippy::or_fun_call)]
-    pub(crate) fn new(
-        builder: &'a SceneBuilder<'a, L>,
-=======
 #[derive(Clone, Copy)]
 pub(crate) enum TilingPathInfo<'a> {
     Clip,
     Draw { paint_metadata: &'a PaintMetadata, built_clip_path: Option<&'a BuiltPath> },
 }
 
-impl<'a> Tiler<'a> {
+impl<'a, L: RenderCommandListener> Tiler<'a, L> {
     #[allow(clippy::or_fun_call)]
     pub(crate) fn new(
-        scene_builder: &'a SceneBuilder<'a>,
->>>>>>> cc9711e1
+        scene_builder: &'a SceneBuilder<'a, L>,
         outline: &'a Outline,
         fill_rule: FillRule,
         view_box: RectF,
         object_index: u16,
-<<<<<<< HEAD
-        paint_metadata: &'a PaintMetadata,
+        path_info: TilingPathInfo<'a>,
     ) -> Tiler<'a, L> {
-=======
-        path_info: TilingPathInfo<'a>,
-    ) -> Tiler<'a> {
->>>>>>> cc9711e1
         let bounds = outline
             .bounds()
             .intersection(view_box)
@@ -468,13 +437,8 @@
     contour: &Contour,
     from_endpoint_index: u32,
     active_edges: &mut SortedVector<ActiveEdge>,
-<<<<<<< HEAD
     builder: &SceneBuilder<L>,
-    built_object: &mut BuiltObject,
-=======
-    builder: &SceneBuilder,
     object_builder: &mut ObjectBuilder,
->>>>>>> cc9711e1
     tile_y: i32,
 ) {
     let mut active_edge = ActiveEdge::from_segment(&contour.segment_after(from_endpoint_index));
@@ -526,14 +490,10 @@
         ActiveEdge { segment: *segment, crossing }
     }
 
-<<<<<<< HEAD
-    fn process<L: RenderCommandListener>(&mut self, builder: &SceneBuilder<L>, built_object: &mut BuiltObject, tile_y: i32) {
-=======
-    fn process(&mut self,
-               builder: &SceneBuilder,
+    fn process<L: RenderCommandListener>(&mut self,
+               builder: &SceneBuilder<L>,
                object_builder: &mut ObjectBuilder,
                tile_y: i32) {
->>>>>>> cc9711e1
         let tile_bottom = ((i32::from(tile_y) + 1) * TILE_HEIGHT as i32) as f32;
         debug!(
             "process_active_edge({:#?}, tile_y={}({}))",
@@ -613,13 +573,8 @@
     fn process_line_segment<L: RenderCommandListener>(
         &mut self,
         line_segment: LineSegment2F,
-<<<<<<< HEAD
         builder: &SceneBuilder<L>,
-        built_object: &mut BuiltObject,
-=======
-        builder: &SceneBuilder,
         object_builder: &mut ObjectBuilder,
->>>>>>> cc9711e1
         tile_y: i32,
     ) -> Option<LineSegment2F> {
         let tile_bottom = ((i32::from(tile_y) + 1) * TILE_HEIGHT as i32) as f32;
