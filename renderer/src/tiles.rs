// pathfinder/renderer/src/tiles.rs
//
// Copyright © 2019 The Pathfinder Project Developers.
//
// Licensed under the Apache License, Version 2.0 <LICENSE-APACHE or
// http://www.apache.org/licenses/LICENSE-2.0> or the MIT license
// <LICENSE-MIT or http://opensource.org/licenses/MIT>, at your
// option. This file may not be copied, modified, or distributed
// except according to those terms.

use crate::builder::SceneBuilder;
use crate::gpu_data::{AlphaTileBatchPrimitive, BuiltObject, TileObjectPrimitive};
<<<<<<< HEAD
use crate::paint::{self, PaintId};
use crate::sorted_vector::SortedVector;
use crate::options::RenderCommandListener;
use pathfinder_geometry::line_segment::LineSegment2F;
use pathfinder_geometry::vector::{Vector2F, Vector2I};
use pathfinder_geometry::rect::{RectF, RectI};
=======
use crate::paint::PaintMetadata;
>>>>>>> 706b6dbd
use pathfinder_content::outline::{Contour, Outline, PointIndex};
use pathfinder_content::segment::Segment;
use pathfinder_content::sorted_vector::SortedVector;
use pathfinder_geometry::line_segment::LineSegment2F;
use pathfinder_geometry::rect::{RectF, RectI};
use pathfinder_geometry::transform2d::Transform2I;
use pathfinder_geometry::vector::{Vector2F, Vector2I};
use std::cmp::Ordering;
use std::mem;

// TODO(pcwalton): Make this configurable.
const FLATTENING_TOLERANCE: f32 = 0.1;

pub const TILE_WIDTH: u32 = 16;
pub const TILE_HEIGHT: u32 = 16;

pub(crate) struct Tiler<'a, L: RenderCommandListener> {
    builder: &'a SceneBuilder<'a, L>,
    outline: &'a Outline,
    pub built_object: BuiltObject,
    paint_metadata: &'a PaintMetadata,
    object_index: u16,

    point_queue: SortedVector<QueuedEndpoint>,
    active_edges: SortedVector<ActiveEdge>,
    old_active_edges: Vec<ActiveEdge>,
}

impl<'a, L: RenderCommandListener> Tiler<'a, L> {
    #[allow(clippy::or_fun_call)]
    pub(crate) fn new(
        builder: &'a SceneBuilder<'a, L>,
        outline: &'a Outline,
        view_box: RectF,
        object_index: u16,
<<<<<<< HEAD
        paint_id: PaintId,
        object_is_opaque: bool,
    ) -> Tiler<'a, L> {
=======
        paint_metadata: &'a PaintMetadata,
    ) -> Tiler<'a> {
>>>>>>> 706b6dbd
        let bounds = outline
            .bounds()
            .intersection(view_box)
            .unwrap_or(RectF::default());
        let built_object = BuiltObject::new(bounds);

        Tiler {
            builder,
            outline,
            built_object,
            object_index,
            paint_metadata,

            point_queue: SortedVector::new(),
            active_edges: SortedVector::new(),
            old_active_edges: vec![],
        }
    }

    pub(crate) fn generate_tiles(&mut self) {
        // Initialize the point queue.
        self.init_point_queue();

        // Reset active edges.
        self.active_edges.clear();
        self.old_active_edges.clear();

        // Generate strips.
        let tile_rect = self.built_object.tile_rect();
        for strip_origin_y in tile_rect.min_y()..tile_rect.max_y() {
            self.generate_strip(strip_origin_y);
        }

        // Pack and cull.
        self.pack_and_cull();

        // Done!
        debug!("{:#?}", self.built_object);
    }

    fn generate_strip(&mut self, strip_origin_y: i32) {
        // Process old active edges.
        self.process_old_active_edges(strip_origin_y);

        // Add new active edges.
        let strip_max_y = ((i32::from(strip_origin_y) + 1) * TILE_HEIGHT as i32) as f32;
        while let Some(queued_endpoint) = self.point_queue.peek() {
            // We're done when we see an endpoint that belongs to the next tile strip.
            //
            // Note that this test must be `>`, not `>=`, in order to make sure we don't miss
            // active edges that lie precisely on the tile strip boundary.
            if queued_endpoint.y > strip_max_y {
                break;
            }

            self.add_new_active_edge(strip_origin_y);
        }
    }

    fn pack_and_cull(&mut self) {
        for (tile_index, tile) in self.built_object.tiles.data.iter().enumerate() {
            let tile_coords = self
                .built_object
                .local_tile_index_to_coords(tile_index as u32);

            if tile.is_solid() {
                // Blank tiles are always skipped.
                if tile.backdrop == 0 {
                    continue;
                }

                // If this is a solid tile, poke it into the Z-buffer and stop here.
                if self.paint_metadata.is_opaque {
                    self.builder.z_buffer.update(tile_coords, self.object_index);
                    continue;
                }
            }

            let alpha_tile = AlphaTileBatchPrimitive::new(
                tile_coords,
                tile.backdrop,
                self.object_index,
                tile.alpha_tile_index as u16,
                self.paint_metadata.tex_transform,
            );

            self.built_object.alpha_tiles.push(alpha_tile);
        }
    }

    fn process_old_active_edges(&mut self, tile_y: i32) {
        let mut current_tile_x = self.built_object.tile_rect().min_x();
        let mut current_subtile_x = 0.0;
        let mut current_winding = 0;

        debug_assert!(self.old_active_edges.is_empty());
        mem::swap(&mut self.old_active_edges, &mut self.active_edges.array);

        // FIXME(pcwalton): Yuck.
        let mut last_segment_x = -9999.0;

        let tile_top = (i32::from(tile_y) * TILE_HEIGHT as i32) as f32;

        debug!("---------- tile y {}({}) ----------", tile_y, tile_top);
        debug!("old active edges: {:#?}", self.old_active_edges);

        for mut active_edge in self.old_active_edges.drain(..) {
            // Determine x-intercept and winding.
            let segment_x = active_edge.crossing.x();
            let edge_winding =
                if active_edge.segment.baseline.from_y() < active_edge.segment.baseline.to_y() {
                    1
                } else {
                    -1
                };

            debug!(
                "tile Y {}({}): segment_x={} edge_winding={} current_tile_x={} \
                 current_subtile_x={} current_winding={}",
                tile_y,
                tile_top,
                segment_x,
                edge_winding,
                current_tile_x,
                current_subtile_x,
                current_winding
            );
            debug!(
                "... segment={:#?} crossing={:?}",
                active_edge.segment, active_edge.crossing
            );

            // FIXME(pcwalton): Remove this debug code!
            debug_assert!(segment_x >= last_segment_x);
            last_segment_x = segment_x;

            // Do initial subtile fill, if necessary.
            let segment_tile_x = f32::floor(segment_x) as i32 / TILE_WIDTH as i32;
            if current_tile_x < segment_tile_x && current_subtile_x > 0.0 {
                let current_x =
                    (i32::from(current_tile_x) * TILE_WIDTH as i32) as f32 + current_subtile_x;
                let tile_right_x = ((i32::from(current_tile_x) + 1) * TILE_WIDTH as i32) as f32;
                let current_tile_coords = Vector2I::new(current_tile_x, tile_y);
                self.built_object.add_active_fill(
                    self.builder,
                    current_x,
                    tile_right_x,
                    current_winding,
                    current_tile_coords,
                );
                current_tile_x += 1;
                current_subtile_x = 0.0;
            }

            // Move over to the correct tile, filling in as we go.
            while current_tile_x < segment_tile_x {
                debug!(
                    "... emitting backdrop {} @ tile {}",
                    current_winding, current_tile_x
                );
                let current_tile_coords = Vector2I::new(current_tile_x, tile_y);
                if let Some(tile_index) = self
                    .built_object
                    .tile_coords_to_local_index(current_tile_coords)
                {
                    // FIXME(pcwalton): Handle winding overflow.
                    self.built_object.tiles.data[tile_index as usize].backdrop =
                        current_winding as i8;
                }

                current_tile_x += 1;
                current_subtile_x = 0.0;
            }

            // Do final subtile fill, if necessary.
            debug_assert_eq!(current_tile_x, segment_tile_x);
            let segment_subtile_x =
                segment_x - (i32::from(current_tile_x) * TILE_WIDTH as i32) as f32;
            if segment_subtile_x > current_subtile_x {
                let current_x =
                    (i32::from(current_tile_x) * TILE_WIDTH as i32) as f32 + current_subtile_x;
                let current_tile_coords = Vector2I::new(current_tile_x, tile_y);
                self.built_object.add_active_fill(
                    self.builder,
                    current_x,
                    segment_x,
                    current_winding,
                    current_tile_coords,
                );
                current_subtile_x = segment_subtile_x;
            }

            // Update winding.
            current_winding += edge_winding;

            // Process the edge.
            debug!("about to process existing active edge {:#?}", active_edge);
            debug_assert!(f32::abs(active_edge.crossing.y() - tile_top) < 0.1);
            active_edge.process(self.builder, &mut self.built_object, tile_y);
            if !active_edge.segment.is_none() {
                self.active_edges.push(active_edge);
            }
        }
    }

    fn add_new_active_edge(&mut self, tile_y: i32) {
        let outline = &self.outline;
        let point_index = self.point_queue.pop().unwrap().point_index;

        let contour = &outline.contours()[point_index.contour() as usize];

        // TODO(pcwalton): Could use a bitset of processed edges…
        let prev_endpoint_index = contour.prev_endpoint_index_of(point_index.point());
        let next_endpoint_index = contour.next_endpoint_index_of(point_index.point());

        debug!(
            "adding new active edge, tile_y={} point_index={} prev={} next={} pos={:?} \
             prevpos={:?} nextpos={:?}",
            tile_y,
            point_index.point(),
            prev_endpoint_index,
            next_endpoint_index,
            contour.position_of(point_index.point()),
            contour.position_of(prev_endpoint_index),
            contour.position_of(next_endpoint_index)
        );

        if contour.point_is_logically_above(point_index.point(), prev_endpoint_index) {
            debug!("... adding prev endpoint");

            process_active_segment(
                contour,
                prev_endpoint_index,
                &mut self.active_edges,
                self.builder,
                &mut self.built_object,
                tile_y,
            );

            self.point_queue.push(QueuedEndpoint {
                point_index: PointIndex::new(point_index.contour(), prev_endpoint_index),
                y: contour.position_of(prev_endpoint_index).y(),
            });

            debug!("... done adding prev endpoint");
        }

        if contour.point_is_logically_above(point_index.point(), next_endpoint_index) {
            debug!(
                "... adding next endpoint {} -> {}",
                point_index.point(),
                next_endpoint_index
            );

            process_active_segment(
                contour,
                point_index.point(),
                &mut self.active_edges,
                self.builder,
                &mut self.built_object,
                tile_y,
            );

            self.point_queue.push(QueuedEndpoint {
                point_index: PointIndex::new(point_index.contour(), next_endpoint_index),
                y: contour.position_of(next_endpoint_index).y(),
            });

            debug!("... done adding next endpoint");
        }
    }

    fn init_point_queue(&mut self) {
        // Find MIN points.
        self.point_queue.clear();
        for (contour_index, contour) in self.outline.contours().iter().enumerate() {
            let contour_index = contour_index as u32;
            let mut cur_endpoint_index = 0;
            let mut prev_endpoint_index = contour.prev_endpoint_index_of(cur_endpoint_index);
            let mut next_endpoint_index = contour.next_endpoint_index_of(cur_endpoint_index);
            loop {
                if contour.point_is_logically_above(cur_endpoint_index, prev_endpoint_index)
                    && contour.point_is_logically_above(cur_endpoint_index, next_endpoint_index)
                {
                    self.point_queue.push(QueuedEndpoint {
                        point_index: PointIndex::new(contour_index, cur_endpoint_index),
                        y: contour.position_of(cur_endpoint_index).y(),
                    });
                }

                if cur_endpoint_index >= next_endpoint_index {
                    break;
                }

                prev_endpoint_index = cur_endpoint_index;
                cur_endpoint_index = next_endpoint_index;
                next_endpoint_index = contour.next_endpoint_index_of(cur_endpoint_index);
            }
        }
    }
}

pub fn round_rect_out_to_tile_bounds(rect: RectF) -> RectI {
    rect.scale_xy(Vector2F::new(
        1.0 / TILE_WIDTH as f32,
        1.0 / TILE_HEIGHT as f32,
    ))
    .round_out()
    .to_i32()
}

fn process_active_segment<L: RenderCommandListener>(
    contour: &Contour,
    from_endpoint_index: u32,
    active_edges: &mut SortedVector<ActiveEdge>,
    builder: &SceneBuilder<L>,
    built_object: &mut BuiltObject,
    tile_y: i32,
) {
    let mut active_edge = ActiveEdge::from_segment(&contour.segment_after(from_endpoint_index));
    debug!("... process_active_segment({:#?})", active_edge);
    active_edge.process(builder, built_object, tile_y);
    if !active_edge.segment.is_none() {
        debug!("... ... pushing resulting active edge: {:#?}", active_edge);
        active_edges.push(active_edge);
    }
}

// Queued endpoints

#[derive(PartialEq)]
struct QueuedEndpoint {
    point_index: PointIndex,
    y: f32,
}

impl Eq for QueuedEndpoint {}

impl PartialOrd<QueuedEndpoint> for QueuedEndpoint {
    fn partial_cmp(&self, other: &QueuedEndpoint) -> Option<Ordering> {
        // NB: Reversed!
        (other.y, other.point_index).partial_cmp(&(self.y, self.point_index))
    }
}

// Active edges

#[derive(Clone, PartialEq, Debug)]
struct ActiveEdge {
    segment: Segment,
    // TODO(pcwalton): Shrink `crossing` down to just one f32?
    crossing: Vector2F,
}

impl ActiveEdge {
    fn from_segment(segment: &Segment) -> ActiveEdge {
        let crossing = if segment.baseline.from_y() < segment.baseline.to_y() {
            segment.baseline.from()
        } else {
            segment.baseline.to()
        };
        ActiveEdge::from_segment_and_crossing(segment, crossing)
    }

    fn from_segment_and_crossing(segment: &Segment, crossing: Vector2F) -> ActiveEdge {
        ActiveEdge { segment: *segment, crossing }
    }

    fn process<L: RenderCommandListener>(&mut self, builder: &SceneBuilder<L>, built_object: &mut BuiltObject, tile_y: i32) {
        let tile_bottom = ((i32::from(tile_y) + 1) * TILE_HEIGHT as i32) as f32;
        debug!(
            "process_active_edge({:#?}, tile_y={}({}))",
            self, tile_y, tile_bottom
        );

        let mut segment = self.segment;
        let winding = segment.baseline.y_winding();

        if segment.is_line() {
            let line_segment = segment.as_line_segment();
            self.segment =
                match self.process_line_segment(line_segment, builder, built_object, tile_y) {
                    Some(lower_part) => Segment::line(lower_part),
                    None => Segment::none(),
                };
            return;
        }

        // TODO(pcwalton): Don't degree elevate!
        if !segment.is_cubic() {
            segment = segment.to_cubic();
        }

        // If necessary, draw initial line.
        if self.crossing.y() < segment.baseline.min_y() {
            let first_line_segment =
                LineSegment2F::new(self.crossing, segment.baseline.upper_point()).orient(winding);
            if self
                .process_line_segment(first_line_segment, builder, built_object, tile_y)
                .is_some()
            {
                return;
            }
        }

        let mut oriented_segment = segment.orient(winding);
        loop {
            let mut split_t = 1.0;
            let mut before_segment = oriented_segment;
            let mut after_segment = None;

            while !before_segment
                .as_cubic_segment()
                .is_flat(FLATTENING_TOLERANCE)
            {
                let next_t = 0.5 * split_t;
                let (before, after) = oriented_segment.as_cubic_segment().split(next_t);
                before_segment = before;
                after_segment = Some(after);
                split_t = next_t;
            }

            debug!(
                "... tile_y={} winding={} segment={:?} t={} before_segment={:?}
                    after_segment={:?}",
                tile_y, winding, segment, split_t, before_segment, after_segment
            );

            let line = before_segment.baseline.orient(winding);
            match self.process_line_segment(line, builder, built_object, tile_y) {
                Some(lower_part) if split_t == 1.0 => {
                    self.segment = Segment::line(lower_part);
                    return;
                }
                None if split_t == 1.0 => {
                    self.segment = Segment::none();
                    return;
                }
                Some(_) => {
                    self.segment = after_segment.unwrap().orient(winding);
                    return;
                }
                None => oriented_segment = after_segment.unwrap(),
            }
        }
    }

    fn process_line_segment<L: RenderCommandListener>(
        &mut self,
        line_segment: LineSegment2F,
        builder: &SceneBuilder<L>,
        built_object: &mut BuiltObject,
        tile_y: i32,
    ) -> Option<LineSegment2F> {
        let tile_bottom = ((i32::from(tile_y) + 1) * TILE_HEIGHT as i32) as f32;
        debug!(
            "process_line_segment({:?}, tile_y={}) tile_bottom={}",
            line_segment, tile_y, tile_bottom
        );

        if line_segment.max_y() <= tile_bottom {
            built_object.generate_fill_primitives_for_line(builder, line_segment, tile_y);
            return None;
        }

        let (upper_part, lower_part) = line_segment.split_at_y(tile_bottom);
        built_object.generate_fill_primitives_for_line(builder, upper_part, tile_y);
        self.crossing = lower_part.upper_point();
        Some(lower_part)
    }
}

impl PartialOrd<ActiveEdge> for ActiveEdge {
    fn partial_cmp(&self, other: &ActiveEdge) -> Option<Ordering> {
        self.crossing.x().partial_cmp(&other.crossing.x())
    }
}

impl AlphaTileBatchPrimitive {
    #[inline]
    fn new(tile_coords: Vector2I,
           backdrop: i8,
           object_index: u16,
           tile_index: u16,
           tex_transform: Transform2I)
           -> AlphaTileBatchPrimitive {
        AlphaTileBatchPrimitive {
            tile_x_lo: (tile_coords.x() & 0xff) as u8,
            tile_y_lo: (tile_coords.y() & 0xff) as u8,
            tile_hi: (((tile_coords.x() >> 8) & 0x0f) | ((tile_coords.y() >> 4) & 0xf0)) as u8,
            backdrop,
            object_index,
            tile_index,
            texture_m00: tex_transform.matrix.m11() as u16,
            texture_m10: tex_transform.matrix.m21() as u16,
            texture_m01: tex_transform.matrix.m12() as u16,
            texture_m11: tex_transform.matrix.m22() as u16,
            texture_m02: tex_transform.vector.x() as u16,
            texture_m12: tex_transform.vector.y() as u16,
        }
    }

    #[inline]
    pub fn tile_coords(&self) -> Vector2I {
        Vector2I::new(
            (self.tile_x_lo as i32) | (((self.tile_hi & 0xf) as i32) << 8),
            (self.tile_y_lo as i32) | (((self.tile_hi & 0xf0) as i32) << 4),
        )
    }
}

impl Default for TileObjectPrimitive {
    #[inline]
    fn default() -> TileObjectPrimitive {
        TileObjectPrimitive { backdrop: 0, alpha_tile_index: !0 }
    }
}

impl TileObjectPrimitive {
    #[inline]
    pub fn is_solid(&self) -> bool { self.alpha_tile_index == !0 }
}<|MERGE_RESOLUTION|>--- conflicted
+++ resolved
@@ -10,16 +10,16 @@
 
 use crate::builder::SceneBuilder;
 use crate::gpu_data::{AlphaTileBatchPrimitive, BuiltObject, TileObjectPrimitive};
-<<<<<<< HEAD
+/*
 use crate::paint::{self, PaintId};
 use crate::sorted_vector::SortedVector;
-use crate::options::RenderCommandListener;
 use pathfinder_geometry::line_segment::LineSegment2F;
 use pathfinder_geometry::vector::{Vector2F, Vector2I};
 use pathfinder_geometry::rect::{RectF, RectI};
-=======
+*/
+use crate::options::RenderCommandListener;
 use crate::paint::PaintMetadata;
->>>>>>> 706b6dbd
+
 use pathfinder_content::outline::{Contour, Outline, PointIndex};
 use pathfinder_content::segment::Segment;
 use pathfinder_content::sorted_vector::SortedVector;
@@ -55,14 +55,8 @@
         outline: &'a Outline,
         view_box: RectF,
         object_index: u16,
-<<<<<<< HEAD
-        paint_id: PaintId,
-        object_is_opaque: bool,
+        paint_metadata: &'a PaintMetadata,
     ) -> Tiler<'a, L> {
-=======
-        paint_metadata: &'a PaintMetadata,
-    ) -> Tiler<'a> {
->>>>>>> 706b6dbd
         let bounds = outline
             .bounds()
             .intersection(view_box)
