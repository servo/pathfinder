--- conflicted
+++ resolved
@@ -23,13 +23,7 @@
 out vec2 vColorTexCoord;
 
 void main(){
-<<<<<<< HEAD
-    vec2 tileOffset = vec2(aTessCoord)* uTileSize;
-    vec2 position = vec2(aTileOrigin)* uTileSize + tileOffset;
-    vColorTexCoord = mat2(aColorTexMatrix)* tileOffset + aColorTexOffset;
-=======
-    vec2 position = aTilePosition * uTileSize;
+    vec2 position = vec2(aTilePosition)* uTileSize;
     vColorTexCoord = aColorTexCoord;
->>>>>>> cc9711e1
     gl_Position = uTransform * vec4(position, 0.0, 1.0);
 }
