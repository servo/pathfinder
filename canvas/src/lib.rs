// pathfinder/canvas/src/lib.rs
//
// Copyright © 2020 The Pathfinder Project Developers.
//
// Licensed under the Apache License, Version 2.0 <LICENSE-APACHE or
// http://www.apache.org/licenses/LICENSE-2.0> or the MIT license
// <LICENSE-MIT or http://opensource.org/licenses/MIT>, at your
// option. This file may not be copied, modified, or distributed
// except according to those terms.

//! A simple API for Pathfinder that mirrors a subset of HTML canvas.

use pathfinder_color::ColorU;
use pathfinder_content::dash::OutlineDash;
use pathfinder_content::effects::{BlendMode, BlurDirection, Effects, Filter};
use pathfinder_content::fill::FillRule;
use pathfinder_content::gradient::Gradient;
use pathfinder_content::outline::{ArcDirection, Contour, Outline};
use pathfinder_content::pattern::{Pattern, PatternFlags};
use pathfinder_content::render_target::RenderTargetId;
use pathfinder_content::stroke::{LineCap, LineJoin as StrokeLineJoin};
use pathfinder_content::stroke::{OutlineStrokeToFill, StrokeStyle};
use pathfinder_geometry::line_segment::LineSegment2F;
use pathfinder_geometry::vector::Vector2F;
use pathfinder_geometry::rect::RectF;
use pathfinder_geometry::transform2d::Transform2F;
use pathfinder_renderer::paint::{Paint, PaintId};
use pathfinder_renderer::scene::{ClipPath, ClipPathId, DrawPath, RenderTarget, Scene};
use std::borrow::Cow;
use std::default::Default;
use std::f32::consts::PI;
use std::fmt::{Debug, Error as FmtError, Formatter};
use std::mem;
use std::sync::Arc;
use text::FontCollection;

#[cfg(feature = "pf-text")]
pub use text::TextMetrics;
pub use text::CanvasFontContext;

const HAIRLINE_STROKE_WIDTH: f32 = 0.0333;
const DEFAULT_FONT_SIZE: f32 = 10.0;

#[cfg_attr(not(feature = "pf-text"), path = "text_no_text.rs")]
mod text;

#[cfg(test)]
mod tests;

pub struct CanvasRenderingContext2D {
    scene: Scene,
    current_state: State,
    saved_states: Vec<State>,
    #[allow(dead_code)]
    font_context: CanvasFontContext,
}

impl CanvasRenderingContext2D {
    #[inline]
    pub fn new(font_context: CanvasFontContext, size: Vector2F) -> CanvasRenderingContext2D {
        let mut scene = Scene::new();
        scene.set_view_box(RectF::new(Vector2F::default(), size));
        CanvasRenderingContext2D::from_scene(font_context, scene)
    }

    pub fn from_scene(font_context: CanvasFontContext, scene: Scene) -> CanvasRenderingContext2D {
        #[cfg(feature = "pf-text")]
        let default_font_collection = font_context.default_font_collection.clone();
        #[cfg(not(feature = "pf-text"))]
        let default_font_collection = Arc::new(FontCollection);
        CanvasRenderingContext2D {
            scene,
            current_state: State::default(default_font_collection),
            saved_states: vec![],
            font_context,
        }
    }

    #[inline]
    pub fn into_scene(self) -> Scene {
        self.scene
    }

    // Drawing rectangles

    #[inline]
    pub fn fill_rect(&mut self, rect: RectF) {
        let mut path = Path2D::new();
        path.rect(rect);
        self.fill_path(path, FillRule::Winding);
    }

    #[inline]
    pub fn stroke_rect(&mut self, rect: RectF) {
        let mut path = Path2D::new();
        path.rect(rect);
        self.stroke_path(path);
    }

    pub fn clear_rect(&mut self, rect: RectF) {
        let mut path = Path2D::new();
        path.rect(rect);

        let paint = Paint::transparent_black();
        let paint = self.current_state.resolve_paint(&paint);
        let paint_id = self.scene.push_paint(&paint);

        let mut outline = path.into_outline();
        outline.transform(&self.current_state.transform);

        let mut path = DrawPath::new(outline, paint_id);
        path.set_blend_mode(BlendMode::Clear);
        self.scene.push_path(path);
    }

    // Line styles

    #[inline]
    pub fn set_line_width(&mut self, new_line_width: f32) {
        self.current_state.line_width = new_line_width
    }

    #[inline]
    pub fn set_line_cap(&mut self, new_line_cap: LineCap) {
        self.current_state.line_cap = new_line_cap
    }

    #[inline]
    pub fn set_line_join(&mut self, new_line_join: LineJoin) {
        self.current_state.line_join = new_line_join
    }

    #[inline]
    pub fn set_miter_limit(&mut self, new_miter_limit: f32) {
        self.current_state.miter_limit = new_miter_limit
    }

    #[inline]
    pub fn set_line_dash(&mut self, mut new_line_dash: Vec<f32>) {
        // Duplicate and concatenate if an odd number of dashes are present.
        if new_line_dash.len() % 2 == 1 {
            let mut real_line_dash = new_line_dash.clone();
            real_line_dash.extend(new_line_dash.into_iter());
            new_line_dash = real_line_dash;
        }

        self.current_state.line_dash = new_line_dash
    }

    #[inline]
    pub fn set_line_dash_offset(&mut self, new_line_dash_offset: f32) {
        self.current_state.line_dash_offset = new_line_dash_offset
    }

    // Fill and stroke styles

    #[inline]
    pub fn set_fill_style(&mut self, new_fill_style: FillStyle) {
        self.current_state.fill_paint = new_fill_style.into_paint();
    }

    #[inline]
    pub fn set_stroke_style(&mut self, new_stroke_style: FillStyle) {
        self.current_state.stroke_paint = new_stroke_style.into_paint();
    }

    // Shadows

    #[inline]
    pub fn shadow_blur(&self) -> f32 {
        self.current_state.shadow_blur
    }

    #[inline]
    pub fn set_shadow_blur(&mut self, new_shadow_blur: f32) {
        self.current_state.shadow_blur = new_shadow_blur;
    }

    #[inline]
    pub fn shadow_color(&self) -> ColorU {
        match self.current_state.shadow_paint {
            Paint::Color(color) => color,
            _ => panic!("Unexpected shadow paint!"),
        }
    }

    #[inline]
    pub fn set_shadow_color(&mut self, new_shadow_color: ColorU) {
        self.current_state.shadow_paint = Paint::Color(new_shadow_color);
    }

    #[inline]
    pub fn shadow_offset(&self) -> Vector2F {
        self.current_state.shadow_offset
    }

    #[inline]
    pub fn set_shadow_offset(&mut self, new_shadow_offset: Vector2F) {
        self.current_state.shadow_offset = new_shadow_offset;
    }

    // Drawing paths

    #[inline]
    pub fn fill_path(&mut self, path: Path2D, fill_rule: FillRule) {
        let paint = self.current_state.resolve_paint(&self.current_state.fill_paint);
        let paint_id = self.scene.push_paint(&paint);
        self.push_path(path.into_outline(), paint_id, fill_rule);
    }

    #[inline]
    pub fn stroke_path(&mut self, path: Path2D) {
        let paint = self.current_state.resolve_paint(&self.current_state.stroke_paint);
        let paint_id = self.scene.push_paint(&paint);

        let mut stroke_style = self.current_state.resolve_stroke_style();

        // The smaller scale is relevant here, as we multiply by it and want to ensure it is always
        // bigger than `HAIRLINE_STROKE_WIDTH`.
        let transform_scale = f32::min(self.current_state.transform.m11(),
                                       self.current_state.transform.m22());
        // Avoid the division in the normal case of sufficient thickness.
        if stroke_style.line_width * transform_scale < HAIRLINE_STROKE_WIDTH {
            stroke_style.line_width = HAIRLINE_STROKE_WIDTH / transform_scale;
        }

        let mut outline = path.into_outline();
        if !self.current_state.line_dash.is_empty() {
            let mut dash = OutlineDash::new(&outline,
                                            &self.current_state.line_dash,
                                            self.current_state.line_dash_offset);
            dash.dash();
            outline = dash.into_outline();
        }

        let mut stroke_to_fill = OutlineStrokeToFill::new(&outline, stroke_style);
        stroke_to_fill.offset();
        outline = stroke_to_fill.into_outline();

        self.push_path(outline, paint_id, FillRule::Winding);
    }

    pub fn clip_path(&mut self, path: Path2D, fill_rule: FillRule) {
        let mut outline = path.into_outline();
        outline.transform(&self.current_state.transform);

        let mut clip_path = ClipPath::new(outline);
        clip_path.set_fill_rule(fill_rule);
        let clip_path_id = self.scene.push_clip_path(clip_path);

        self.current_state.clip_path = Some(clip_path_id);
    }

    fn push_path(&mut self, mut outline: Outline, paint_id: PaintId, fill_rule: FillRule) {
        let transform = self.current_state.transform;
        let clip_path = self.current_state.clip_path;
        let blend_mode = self.current_state.global_composite_operation.to_blend_mode();
        let opacity = (self.current_state.global_alpha * 255.0) as u8;

        if !self.current_state.shadow_paint.is_fully_transparent() {
            let shadow_blur_render_target_ids = self.push_shadow_blur_render_targets_if_needed();

            let paint = self.current_state.resolve_paint(&self.current_state.shadow_paint);
            let paint_id = self.scene.push_paint(&paint);

            let mut outline = outline.clone();
            outline.transform(&(Transform2F::from_translation(self.current_state.shadow_offset) *
                                transform));

            let mut path = DrawPath::new(outline, paint_id);
            path.set_clip_path(clip_path);
            path.set_fill_rule(fill_rule);
            path.set_blend_mode(blend_mode);
            path.set_opacity(opacity);
            self.scene.push_path(path);

            self.composite_shadow_blur_render_targets_if_needed(shadow_blur_render_target_ids);
        }

        outline.transform(&transform);

        let mut path = DrawPath::new(outline, paint_id);
        path.set_clip_path(clip_path);
        path.set_fill_rule(fill_rule);
        path.set_blend_mode(blend_mode);
        path.set_opacity(opacity);
        self.scene.push_path(path);
    }

    fn push_shadow_blur_render_targets_if_needed(&mut self) -> Option<[RenderTargetId; 2]> {
        if self.current_state.shadow_blur == 0.0 {
            return None;
        }

        let render_target_size = self.scene.view_box().size().ceil().to_i32();
        let render_target_id_a =
            self.scene.push_render_target(RenderTarget::new(render_target_size, String::new()));
        let render_target_id_b =
            self.scene.push_render_target(RenderTarget::new(render_target_size, String::new()));
        Some([render_target_id_a, render_target_id_b])
    }

    fn composite_shadow_blur_render_targets_if_needed(
            &mut self,
            render_target_ids: Option<[RenderTargetId; 2]>) {
        let render_target_ids = match render_target_ids {
            None => return,
            Some(render_target_ids) => render_target_ids,
        };

        let sigma = self.current_state.shadow_blur * 0.5;
        self.scene.pop_render_target();
        self.scene.draw_render_target(render_target_ids[1], Effects::new(Filter::Blur {
            direction: BlurDirection::X,
            sigma,
        }));
        self.scene.pop_render_target();
        self.scene.draw_render_target(render_target_ids[0], Effects::new(Filter::Blur {
            direction: BlurDirection::Y,
            sigma,
        }));
    }

    // Transformations

    #[inline]
    pub fn current_transform(&self) -> Transform2F {
        self.current_state.transform
    }

    #[inline]
    pub fn set_current_transform(&mut self, new_transform: &Transform2F) {
        self.current_state.transform = *new_transform;
    }

    #[inline]
    pub fn reset_transform(&mut self) {
        self.current_state.transform = Transform2F::default();
    }

    // Compositing

    #[inline]
    pub fn global_alpha(&self) -> f32 {
        self.current_state.global_alpha
    }

    #[inline]
    pub fn set_global_alpha(&mut self, new_global_alpha: f32) {
        self.current_state.global_alpha = new_global_alpha;
    }

    #[inline]
    pub fn global_composite_operation(&self) -> CompositeOperation {
        self.current_state.global_composite_operation
    }

    #[inline]
    pub fn set_global_composite_operation(&mut self, new_composite_operation: CompositeOperation) {
        self.current_state.global_composite_operation = new_composite_operation;
    }

    // Image smoothing

    #[inline]
    pub fn image_smoothing_enabled(&self) -> bool {
        self.current_state.image_smoothing_enabled
    }

    #[inline]
    pub fn set_image_smoothing_enabled(&mut self, enabled: bool) {
        self.current_state.image_smoothing_enabled = enabled
    }

    #[inline]
    pub fn image_smoothing_quality(&self) -> ImageSmoothingQuality {
        self.current_state.image_smoothing_quality
    }

    #[inline]
    pub fn set_image_smoothing_quality(&mut self, new_quality: ImageSmoothingQuality) {
        self.current_state.image_smoothing_quality = new_quality
    }

    // The canvas state

    #[inline]
    pub fn save(&mut self) {
        self.saved_states.push(self.current_state.clone());
    }

    #[inline]
    pub fn restore(&mut self) {
        if let Some(state) = self.saved_states.pop() {
            self.current_state = state;
        }
    }
}

#[derive(Clone)]
struct State {
    transform: Transform2F,
    font_collection: Arc<FontCollection>,
    font_size: f32,
    line_width: f32,
    line_cap: LineCap,
    line_join: LineJoin,
    miter_limit: f32,
    line_dash: Vec<f32>,
    line_dash_offset: f32,
    fill_paint: Paint,
    stroke_paint: Paint,
    shadow_paint: Paint,
    shadow_blur: f32,
    shadow_offset: Vector2F,
    text_align: TextAlign,
    image_smoothing_enabled: bool,
    image_smoothing_quality: ImageSmoothingQuality,
    global_alpha: f32,
    global_composite_operation: CompositeOperation,
    clip_path: Option<ClipPathId>,
}

impl State {
    fn default(default_font_collection: Arc<FontCollection>) -> State {
        State {
            transform: Transform2F::default(),
            font_collection: default_font_collection,
            font_size: DEFAULT_FONT_SIZE,
            line_width: 1.0,
            line_cap: LineCap::Butt,
            line_join: LineJoin::Miter,
            miter_limit: 10.0,
            line_dash: vec![],
            line_dash_offset: 0.0,
            fill_paint: Paint::black(),
            stroke_paint: Paint::black(),
            shadow_paint: Paint::transparent_black(),
            shadow_blur: 0.0,
            shadow_offset: Vector2F::default(),
            text_align: TextAlign::Left,
            image_smoothing_enabled: true,
            image_smoothing_quality: ImageSmoothingQuality::Low,
            global_alpha: 1.0,
            global_composite_operation: CompositeOperation::SourceOver,
            clip_path: None,
        }
    }

    fn resolve_paint<'a>(&self, paint: &'a Paint) -> Cow<'a, Paint> {
        if self.transform.is_identity() {
            return Cow::Borrowed(paint);
        }
        if let Paint::Pattern(ref pattern) = *paint {
            if !self.image_smoothing_enabled ==
                    pattern.flags.contains(PatternFlags::NO_SMOOTHING) {
                return Cow::Borrowed(paint)
            }
        }

        let mut paint = (*paint).clone();
        paint.apply_transform(&self.transform);
        if let Paint::Pattern(ref mut pattern) = paint {
            pattern.flags.set(PatternFlags::NO_SMOOTHING, !self.image_smoothing_enabled);
        }
        Cow::Owned(paint)
    }

    fn resolve_stroke_style(&self) -> StrokeStyle {
        StrokeStyle {
            line_width: self.line_width,
            line_cap: self.line_cap,
            line_join: match self.line_join {
                LineJoin::Miter => StrokeLineJoin::Miter(self.miter_limit),
                LineJoin::Bevel => StrokeLineJoin::Bevel,
                LineJoin::Round => StrokeLineJoin::Round,
            },
        }
    }
}

#[derive(Clone)]
pub struct Path2D {
    outline: Outline,
    current_contour: Contour,
}

impl Path2D {
    #[inline]
    pub fn new() -> Path2D {
        Path2D { outline: Outline::new(), current_contour: Contour::new() }
    }

    #[inline]
    pub fn close_path(&mut self) {
        self.current_contour.close();
    }

    #[inline]
    pub fn move_to(&mut self, to: Vector2F) {
        // TODO(pcwalton): Cull degenerate contours.
        self.flush_current_contour();
        self.current_contour.push_endpoint(to);
    }

    #[inline]
    pub fn line_to(&mut self, to: Vector2F) {
        self.current_contour.push_endpoint(to);
    }

    #[inline]
    pub fn quadratic_curve_to(&mut self, ctrl: Vector2F, to: Vector2F) {
        self.current_contour.push_quadratic(ctrl, to);
    }

    #[inline]
    pub fn bezier_curve_to(&mut self, ctrl0: Vector2F, ctrl1: Vector2F, to: Vector2F) {
        self.current_contour.push_cubic(ctrl0, ctrl1, to);
    }

    #[inline]
    pub fn arc(&mut self,
               center: Vector2F,
               radius: f32,
               start_angle: f32,
               end_angle: f32,
               direction: ArcDirection) {
        let transform = Transform2F::from_scale(Vector2F::splat(radius)).translate(center);
        self.current_contour.push_arc(&transform, start_angle, end_angle, direction);
    }

    #[inline]
    pub fn arc_to(&mut self, ctrl: Vector2F, to: Vector2F, radius: f32) {
        // FIXME(pcwalton): What should we do if there's no initial point?
        let from = self.current_contour.last_position().unwrap_or_default();
        let (v0, v1) = (from - ctrl, to - ctrl);
        let (vu0, vu1) = (v0.normalize(), v1.normalize());
        let hypot = radius / f32::sqrt(0.5 * (1.0 - vu0.dot(vu1)));
        let bisector = vu0 + vu1;
        let center = ctrl + bisector.scale(hypot / bisector.length());

        let transform = Transform2F::from_scale(Vector2F::splat(radius)).translate(center);

        let chord = LineSegment2F::new(vu0.yx().scale_xy(Vector2F::new(-1.0, 1.0)),
                                      vu1.yx().scale_xy(Vector2F::new(1.0, -1.0)));

        // FIXME(pcwalton): Is clockwise direction correct?
        self.current_contour.push_arc_from_unit_chord(&transform, chord, ArcDirection::CW);
    }

    pub fn rect(&mut self, rect: RectF) {
        self.flush_current_contour();
        self.current_contour.push_endpoint(rect.origin());
        self.current_contour.push_endpoint(rect.upper_right());
        self.current_contour.push_endpoint(rect.lower_right());
        self.current_contour.push_endpoint(rect.lower_left());
        self.current_contour.close();
    }

    pub fn ellipse(&mut self,
                   center: Vector2F,
                   axes: Vector2F,
                   rotation: f32,
                   start_angle: f32,
                   end_angle: f32) {
        self.flush_current_contour();

        let transform = Transform2F::from_scale(axes).rotate(rotation).translate(center);
        self.current_contour.push_arc(&transform, start_angle, end_angle, ArcDirection::CW);

        if end_angle - start_angle >= 2.0 * PI {
            self.current_contour.close();
        }
    }

<<<<<<< HEAD
    /// Add other path to this path.
    ///
    /// note: any non-closed subpaths will be closed
    pub fn add_path(&mut self, mut other: Path2D) {
        self.flush_current_contour();
        other.flush_current_contour();
        
        // FIXME(s3bk) should consume segments instead of cloning
        for contour in other.outline.contours() {
            self.outline.push_contour(contour.clone());
        }
    }
    
    /// Transform the path with the given transformation.
    /// returns the transformed path.
    ///
    /// note: any non-closed subpaths will be closed
    pub fn transform(mut self, transform: &Transform2F) -> Path2D {
        self.flush_current_contour();
        self.outline.transform(transform);
        self
    }
    
=======
    // https://html.spec.whatwg.org/multipage/canvas.html#dom-path2d-addpath
    pub fn add_path(&mut self, mut path: Path2D, transform: &Transform2F) {
        self.flush_current_contour();
        path.flush_current_contour();
        path.outline.transform(transform);
        let last_contour = path.outline.pop_contour();
        for contour in path.outline.into_contours() {
            self.outline.push_contour(contour);
        }
        self.current_contour = last_contour.unwrap_or_else(Contour::new);
    }

>>>>>>> ed2807eb
    pub fn into_outline(mut self) -> Outline {
        self.flush_current_contour();
        self.outline
    }

    fn flush_current_contour(&mut self) {
        if !self.current_contour.is_empty() {
            self.outline.push_contour(mem::replace(&mut self.current_contour, Contour::new()));
        }
    }
}

#[derive(Clone)]
pub enum FillStyle {
    Color(ColorU),
    Gradient(Gradient),
    Pattern(Pattern),
}

impl FillStyle {
    fn into_paint(self) -> Paint {
        match self {
            FillStyle::Color(color) => Paint::Color(color),
            FillStyle::Gradient(gradient) => Paint::Gradient(gradient),
            FillStyle::Pattern(pattern) => Paint::Pattern(pattern),
        }
    }
}

#[derive(Clone, Copy, Debug, PartialEq)]
pub enum TextAlign {
    Left,
    Right,
    Center,
}

// We duplicate `pathfinder_content::stroke::LineJoin` here because the HTML canvas API treats the
// miter limit as part of the canvas state, while the native Pathfinder API treats the miter limit
// as part of the line join. Pathfinder's choice is more logical, because the miter limit is
// specific to miter joins. In this API, however, for compatibility we go with the HTML canvas
// semantics.
#[derive(Clone, Copy, Debug, PartialEq)]
pub enum LineJoin {
    Miter,
    Bevel,
    Round,
}

#[derive(Clone, Copy, Debug, PartialEq)]
pub enum CompositeOperation {
    SourceOver,
    SourceIn,
    SourceOut,
    SourceAtop,
    DestinationOver,
    DestinationIn,
    DestinationOut,
    DestinationAtop,
    Lighter,
    Copy,
    Xor,
    Multiply,
    Screen,
    Overlay,
    Darken,
    Lighten,
    ColorDodge,
    ColorBurn,
    HardLight,
    SoftLight,
    Difference,
    Exclusion,
    Hue,
    Saturation,
    Color,
    Luminosity,
}

impl CompositeOperation {
    fn to_blend_mode(self) -> BlendMode {
        match self {
            CompositeOperation::Copy => BlendMode::Copy,
            CompositeOperation::SourceAtop => BlendMode::SrcAtop,
            CompositeOperation::DestinationOver => BlendMode::DestOver,
            CompositeOperation::DestinationOut => BlendMode::DestOut,
            CompositeOperation::Xor => BlendMode::Xor,
            CompositeOperation::Lighter => BlendMode::Lighter,
            CompositeOperation::Multiply => BlendMode::Multiply,
            CompositeOperation::Screen => BlendMode::Screen,
            CompositeOperation::Overlay => BlendMode::Overlay,
            CompositeOperation::Darken => BlendMode::Darken,
            CompositeOperation::Lighten => BlendMode::Lighten,
            CompositeOperation::ColorDodge => BlendMode::ColorDodge,
            CompositeOperation::ColorBurn => BlendMode::ColorBurn,
            CompositeOperation::HardLight => BlendMode::HardLight,
            CompositeOperation::SoftLight => BlendMode::SoftLight,
            CompositeOperation::Difference => BlendMode::Difference,
            CompositeOperation::Exclusion => BlendMode::Exclusion,
            CompositeOperation::Hue => BlendMode::Hue,
            CompositeOperation::Saturation => BlendMode::Saturation,
            CompositeOperation::Color => BlendMode::Color,
            CompositeOperation::Luminosity => BlendMode::Luminosity,
            CompositeOperation::SourceOver => BlendMode::SrcOver,
            CompositeOperation::SourceIn => BlendMode::SrcIn,
            CompositeOperation::SourceOut => BlendMode::SrcOut,
            CompositeOperation::DestinationIn => BlendMode::DestIn,
            CompositeOperation::DestinationAtop => BlendMode::DestAtop,
        }
    }
}

#[derive(Clone, Copy, Debug, PartialEq)]
pub enum ImageSmoothingQuality {
    Low,
    Medium,
    High,
}

impl Debug for Path2D {
    fn fmt(&self, formatter: &mut Formatter) -> Result<(), FmtError> {
        self.clone().into_outline().fmt(formatter)
    }
}<|MERGE_RESOLUTION|>--- conflicted
+++ resolved
@@ -573,31 +573,6 @@
         }
     }
 
-<<<<<<< HEAD
-    /// Add other path to this path.
-    ///
-    /// note: any non-closed subpaths will be closed
-    pub fn add_path(&mut self, mut other: Path2D) {
-        self.flush_current_contour();
-        other.flush_current_contour();
-        
-        // FIXME(s3bk) should consume segments instead of cloning
-        for contour in other.outline.contours() {
-            self.outline.push_contour(contour.clone());
-        }
-    }
-    
-    /// Transform the path with the given transformation.
-    /// returns the transformed path.
-    ///
-    /// note: any non-closed subpaths will be closed
-    pub fn transform(mut self, transform: &Transform2F) -> Path2D {
-        self.flush_current_contour();
-        self.outline.transform(transform);
-        self
-    }
-    
-=======
     // https://html.spec.whatwg.org/multipage/canvas.html#dom-path2d-addpath
     pub fn add_path(&mut self, mut path: Path2D, transform: &Transform2F) {
         self.flush_current_contour();
@@ -610,7 +585,6 @@
         self.current_contour = last_contour.unwrap_or_else(Contour::new);
     }
 
->>>>>>> ed2807eb
     pub fn into_outline(mut self) -> Outline {
         self.flush_current_contour();
         self.outline
